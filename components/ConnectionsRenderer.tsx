--- conflicted
+++ resolved
@@ -57,15 +57,6 @@
                 console.log({ outputPortElem, inputPortElem, connId: conn.id }, { fromInstanceId: conn.fromInstanceId, toInstanceId: conn.toInstanceId });
 
                 if (!outputPortElem || !inputPortElem) {
-<<<<<<< HEAD
-                    console.warn(`[ConnectionsRenderer] Port elements not found for connection ${conn.id}. This might be a timing issue.`);
-                    // return null; // Or some fallback rendering / error indicator
-                     setTimeout(() => {
-                        outputPortElem = document.querySelector(`[data-instance-id="${conn.fromInstanceId}"] [data-port-id="${conn.fromOutputId}"]`);
-                        inputPortElem = document.querySelector(`[data-instance-id="${conn.toInstanceId}"] [data-port-id="${conn.toInputId}"]`);
-                        console.log({ outputPortElem, inputPortElem, connId: conn.id }, { fromInstanceId: conn.fromInstanceId, toInstanceId: conn.toInstanceId })
-                    }, 1000);
-=======
                     const currentAttempts = retryAttemptsMap[conn.id] || 0;
                     if (currentAttempts < 10) {
                         setRetryAttemptsMap(prev => ({ ...prev, [conn.id]: currentAttempts + 1 }));
@@ -85,7 +76,6 @@
                             return rest;
                         });
                     }
->>>>>>> 436aed34
                 }
 
                 const startPos = getPortElementCenterForConnectionLine(outputPortElem, svgRef);

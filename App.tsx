--- conflicted
+++ resolved
@@ -8,15 +8,9 @@
 const App: React.FC = () => {
   const [globalError, setGlobalError] = useState<string | null>(null);
   const [selectedInstanceId, setSelectedInstanceId] = useState<string | null>(BlockStateManager.getSelectedBlockInstanceId());
+  const [appBlockInstances, setAppBlockInstances] = useState<BlockInstance[]>(BlockStateManager.getBlockInstances());
   const svgRef = useRef<SVGSVGElement | null>(null);
-<<<<<<< HEAD
- 
-  const appBlockInstances = useMemo(() => {
-    return BlockStateManager.getInstance().getBlockInstances();
-  }, []);
-  
-=======
-  let appBlockInstances = BlockStateManager.getBlockInstances();
+  // let appBlockInstances = BlockStateManager.getBlockInstances();
 
   // useEffect(() => {
   //   const blockStateManager = BlockStateManager.getInstance();
@@ -42,10 +36,10 @@
   // нужно проверить
   useEffect(() => {
     console.log("Get the latest block instances");
-    appBlockInstances = BlockStateManager.getBlockInstances();
+    setAppBlockInstances(BlockStateManager.getBlockInstances());
+    // appBlockInstances = BlockStateManager.getBlockInstances();
   }, [BlockStateManager.getBlockInstances()]);
 
->>>>>>> 2b443141
   return (
     <div className="flex flex-col h-screen bg-gray-900 text-gray-100 relative overflow-hidden">
       {globalError && (
